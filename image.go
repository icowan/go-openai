--- conflicted
+++ resolved
@@ -175,25 +175,16 @@
 	body := &bytes.Buffer{}
 	builder := c.createFormBuilder(body)
 
-<<<<<<< HEAD
-	// image
-	err = builder.CreateFormFileContentType("image", request.Image)
-=======
 	// image, filename verification can be postponed
 	err = builder.CreateFormFileReader("image", request.Image, "")
->>>>>>> a931bf7e
 	if err != nil {
 		return
 	}
 
 	// mask, it is optional
 	if request.Mask != nil {
-<<<<<<< HEAD
-		err = builder.CreateFormFileContentType("mask", request.Mask)
-=======
 		// filename verification can be postponed
 		err = builder.CreateFormFileReader("mask", request.Mask, "")
->>>>>>> a931bf7e
 		if err != nil {
 			return
 		}
